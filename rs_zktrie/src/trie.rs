use crate::db::ZktrieDatabase;
use crate::raw::{ImplError, ZkTrieImpl};
use crate::types::{Hashable, Node, NodeType, TrieHashScheme};

pub trait KeyCache<H: Hashable> {
    fn get_key(&self, k: &[u8]) -> Option<&H>;
}

// ZkTrie wraps a trie with key hashing. In a secure trie, all
// access operations hash the key using keccak256. This prevents
// calling code from creating long chains of nodes that
// increase the access time.
//
// Contrary to a regular trie, a ZkTrie can only be created with
// New and must have an attached database. The database also stores
// the preimage of each key.
//
<<<<<<< HEAD
// ZkTrie is not safe for concurrent use.

const MAX_LEVELS: usize = (NODE_KEY_VALID_BYTES * 8) as usize;

#[derive(Clone)]
pub struct ZkTrie<H: Hashable, DB: ZktrieDatabase> {
    tree: ZkTrieImpl<H, DB, MAX_LEVELS>,
=======
pub struct ZkTrie<H: Hashable, DB: ZktrieDatabase + KeyCache<H>> {
    tree: ZkTrieImpl<H, DB>,
>>>>>>> 49e0f027
}

// NODE_KEY_VALID_BYTES is the number of least significant bytes in the node key
// that are considered valid to addressing the leaf node, and thus limits the
// maximum trie depth to NODE_KEY_VALID_BYTES * 8.
// We need to truncate the node key because the key is the output of Poseidon
// hash and the key space doesn't fully occupy the range of power of two. It can
// lead to an ambiguous bit representation of the key in the finite field
// causing a soundness issue in the zk circuit.
const NODE_KEY_VALID_BYTES: u32 = 31;

<<<<<<< HEAD
impl<H: Hashable, DB: ZktrieDatabase> ZkTrie<H, DB> {
    pub const MAX_LEVELS: usize = MAX_LEVELS;

=======
impl<H: Hashable, DB: ZktrieDatabase + KeyCache<H>> ZkTrie<H, DB> {
>>>>>>> 49e0f027
    // NewSecure creates a trie
    // SecureBinaryTrie bypasses all the buffer mechanism in *Database, it directly uses the
    // underlying diskdb
    pub fn new_zktrie(root: H, db: DB) -> Result<Self, ImplError> {
        let tr = ZkTrieImpl::new_zktrie_impl_with_root(db, root);
        let t = ZkTrie { tree: tr? };
        Ok(t)
    }

    // TryGet returns the value for key stored in the trie.
    // The value bytes must not be modified by the caller.
    // If a node was not found in the database, a MissingNodeError is returned.
    pub fn try_get(&self, key: &[u8]) -> Vec<u8> {
        let node = if let Some(k) = self.tree.get_db().get_key(key) {
            self.tree.try_get(k)
        } else {
            let k = Node::<H>::hash_bytes(key).unwrap();
            self.tree.try_get(&k)
        };
        node.ok().and_then(|n| n.data()).unwrap_or_default()
    }

    // Tree exposed underlying ZkTrieImpl
<<<<<<< HEAD
    pub fn tree(&self) -> ZkTrieImpl<H, DB, MAX_LEVELS> {
        self.tree.clone()
=======
    pub fn tree(self) -> ZkTrieImpl<H, DB> {
        self.tree
>>>>>>> 49e0f027
    }

    // TryUpdate associates key with value in the trie. Subsequent calls to
    // Get will return value. If value has length zero, any existing value
    // is deleted from the trie and calls to Get will return nil.
    //
    // The value bytes must not be modified by the caller while they are
    // stored in the trie.
    //
    // If a node was not found in the database, a MissingNodeError is returned.
    //
    // NOTE: value is restricted to length of bytes32.
    pub fn try_update(
        &mut self,
        key: &[u8],
        v_flag: u32,
        v_preimage: Vec<[u8; 32]>,
    ) -> Result<(), ImplError> {
        let k = if let Some(k) = self.tree.get_db().get_key(key) {
            k.clone()
        } else {
            Node::<H>::hash_bytes(key).unwrap()
        };
        self.tree.try_update(&k, v_flag, v_preimage)
    }

    // TryDelete removes any existing value for key from the trie.
    // If a node was not found in the database, a MissingNodeError is returned.
    pub fn try_delete(&mut self, key: &[u8]) -> Result<(), ImplError> {
        let k = if let Some(k) = self.tree.get_db().get_key(key) {
            k.clone()
        } else {
            Node::<H>::hash_bytes(key).unwrap()
        };
        self.tree.try_delete(&k)
    }

    // Hash returns the root hash of SecureBinaryTrie. It does not write to the
    // database and can be used even if the trie doesn't have one.
    pub fn hash(&self) -> Vec<u8> {
        self.tree.root().to_bytes()
    }

    // Prove constructs a merkle proof for key. The result contains all encoded nodes
    // on the path to the value at key. The value itself is also included in the last
    // node and can be retrieved by verifying the proof.
    //
    // If the trie does not contain a value for key, the returned proof contains all
    // nodes of the longest existing prefix of the key (at least the root node), ending
    // with the node that proves the absence of the key. and the `bool` in returned
    // tuple is false
    //
    // If the trie contain a non-empty leaf for key, the `bool` in returned tuple is true
    pub fn prove(&self, key_hash_byte: &[u8]) -> Result<(Vec<Node<H>>, bool), ImplError> {
        let key_hash = H::from_bytes(key_hash_byte)?;
        let proof = self.tree.prove(&key_hash)?;
        let mut hit = false;

        for n in &proof {
            if n.node_type == NodeType::NodeTypeLeafNew && n.node_key == key_hash {
                hit = true
            }
        }

        Ok((proof, hit))
    }
}<|MERGE_RESOLUTION|>--- conflicted
+++ resolved
@@ -15,18 +15,11 @@
 // New and must have an attached database. The database also stores
 // the preimage of each key.
 //
-<<<<<<< HEAD
-// ZkTrie is not safe for concurrent use.
 
 const MAX_LEVELS: usize = (NODE_KEY_VALID_BYTES * 8) as usize;
 
-#[derive(Clone)]
-pub struct ZkTrie<H: Hashable, DB: ZktrieDatabase> {
+pub struct ZkTrie<H: Hashable, DB: ZktrieDatabase + KeyCache<H>> {
     tree: ZkTrieImpl<H, DB, MAX_LEVELS>,
-=======
-pub struct ZkTrie<H: Hashable, DB: ZktrieDatabase + KeyCache<H>> {
-    tree: ZkTrieImpl<H, DB>,
->>>>>>> 49e0f027
 }
 
 // NODE_KEY_VALID_BYTES is the number of least significant bytes in the node key
@@ -38,13 +31,9 @@
 // causing a soundness issue in the zk circuit.
 const NODE_KEY_VALID_BYTES: u32 = 31;
 
-<<<<<<< HEAD
-impl<H: Hashable, DB: ZktrieDatabase> ZkTrie<H, DB> {
+impl<H: Hashable, DB: ZktrieDatabase + KeyCache<H>> ZkTrie<H, DB> {
     pub const MAX_LEVELS: usize = MAX_LEVELS;
 
-=======
-impl<H: Hashable, DB: ZktrieDatabase + KeyCache<H>> ZkTrie<H, DB> {
->>>>>>> 49e0f027
     // NewSecure creates a trie
     // SecureBinaryTrie bypasses all the buffer mechanism in *Database, it directly uses the
     // underlying diskdb
@@ -68,13 +57,8 @@
     }
 
     // Tree exposed underlying ZkTrieImpl
-<<<<<<< HEAD
-    pub fn tree(&self) -> ZkTrieImpl<H, DB, MAX_LEVELS> {
-        self.tree.clone()
-=======
-    pub fn tree(self) -> ZkTrieImpl<H, DB> {
+    pub fn tree(self) -> ZkTrieImpl<H, DB, MAX_LEVELS> {
         self.tree
->>>>>>> 49e0f027
     }
 
     // TryUpdate associates key with value in the trie. Subsequent calls to
