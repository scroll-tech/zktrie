--- conflicted
+++ resolved
@@ -1,9 +1,5 @@
 //mod trie;
 #![feature(slice_flatten)]
-<<<<<<< HEAD
-extern crate core;
-=======
->>>>>>> e74b1b28
 
 pub mod db;
 pub mod hash;
